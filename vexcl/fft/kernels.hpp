--- conflicted
+++ resolved
@@ -180,15 +180,9 @@
     // twiddle
     o << "  if(p != 1) {\n";
     for(size_t i = 1 ; i < radix.value ; i++) {
-<<<<<<< HEAD
         const T alpha = -2 * static_cast<T>(M_PI) * i / radix.value;
-        o << "    v" << i << " = twiddle(v" << i << ", "
-          << "(real_t)" << alpha << " * k / p);\n";
-=======
-        const T alpha = -2 * M_PI * i / radix.value;
         o << "    v" << i << " = mul(v" << i << ", twiddle("
           << "(real_t)" << alpha << " * k / p));\n";
->>>>>>> 9317620d
     }
     o << "  }\n";
 
