#ifndef VEXCL_TAGGED_TERMINAL_HPP
#define VEXCL_TAGGED_TERMINAL_HPP

/*
The MIT License

Copyright (c) 2012-2013 Denis Demidov <ddemidov@ksu.ru>

Permission is hereby granted, free of charge, to any person obtaining a copy
of this software and associated documentation files (the "Software"), to deal
in the Software without restriction, including without limitation the rights
to use, copy, modify, merge, publish, distribute, sublicense, and/or sell
copies of the Software, and to permit persons to whom the Software is
furnished to do so, subject to the following conditions:

The above copyright notice and this permission notice shall be included in
all copies or substantial portions of the Software.

THE SOFTWARE IS PROVTagED "AS IS", WITHOUT WARRANTY OF ANY KIND, EXPRESS OR
IMPLIED, INCLUDING BUT NOT LIMITED TO THE WARRANTIES OF MERCHANTABILITY,
FITNESS FOR A PARTICULAR PURPOSE AND NONINFRINGEMENT.  IN NO EVENT SHALL THE
AUTHORS OR COPYRIGHT HOLDERS BE LIABLE FOR ANY CLAIM, DAMAGES OR OTHER
LIABILITY, WHETHER IN AN ACTION OF CONTRACT, TORT OR OTHERWISE, ARISING FROM,
OUT OF OR IN CONNECTION WITH THE SOFTWARE OR THE USE OR OTHER DEALINGS IN
THE SOFTWARE.
*/

/**
 * \file   vexcl/tagged_terminal.hpp
 * \author Denis Demidov <ddemidov@ksu.ru>
 * \brief  Tagged terminal wrapper.
 */

#include <vector>
#include <string>
#include <sstream>
#include <map>
#include <set>

#include <vexcl/operations.hpp>

namespace vex {

/// \cond INTERNAL
struct tagged_terminal_terminal {};

typedef vector_expression<
    typename boost::proto::terminal< tagged_terminal_terminal >::type
    > tagged_terminal_expression;

template <size_t Tag, class Term>
struct tagged_terminal : tagged_terminal_expression
{
    typedef typename detail::return_type<Term>::type value_type;

    Term term;

    tagged_terminal(const Term &term) : term(term) {}

    // Expression assignments.
<<<<<<< HEAD
#define ASSIGNMENT(cop, op) \
    template <class Expr> \
    typename std::enable_if< \
        boost::proto::matches< \
            typename boost::proto::result_of::as_expr<Expr>::type, \
            vector_expr_grammar \
        >::value, \
        const tagged_terminal& \
    >::type \
    operator cop(const Expr &expr) const { \
        std::vector<cl::CommandQueue> queue; \
        std::vector<size_t> part; \
        size_t size; \
        traits::get_expression_properties(*this, queue, part, size); \
        detail::assign_expression<op>(*this, expr, queue, part); \
        return *this; \
    }
=======
#define ASSIGNMENT(cop, op)                                                    \
  template <class Expr>                                                        \
  typename std::enable_if<                                                     \
      boost::proto::matches<                                                   \
          typename boost::proto::result_of::as_expr<Expr>::type,               \
          vector_expr_grammar>::value,                                         \
      const tagged_terminal &>::type operator cop(const Expr & expr) const {   \
    std::vector<backend::command_queue> queue;                                       \
    std::vector<size_t> part;                                                  \
    size_t size;                                                               \
    traits::get_expression_properties(*this, queue, part, size);               \
    detail::assign_expression<op>(*this, expr, queue, part);                   \
    return *this;                                                              \
  }
>>>>>>> 95196b44

    ASSIGNMENT(=,   assign::SET)
    ASSIGNMENT(+=,  assign::ADD)
    ASSIGNMENT(-=,  assign::SUB)
    ASSIGNMENT(*=,  assign::MUL)
    ASSIGNMENT(/=,  assign::DIV)
    ASSIGNMENT(%=,  assign::MOD)
    ASSIGNMENT(&=,  assign::AND)
    ASSIGNMENT(|=,  assign::OR)
    ASSIGNMENT(^=,  assign::XOR)
    ASSIGNMENT(<<=, assign::LSH)
    ASSIGNMENT(>>=, assign::RSH)

#undef ASSIGNMENT
};

namespace traits {

template <>
struct is_vector_expr_terminal< tagged_terminal_terminal > : std::true_type {};

template <>
struct proto_terminal_is_value< tagged_terminal_terminal > : std::true_type {};

template <size_t Tag, class Term>
struct terminal_preamble< tagged_terminal<Tag, Term> > {
    static void get(backend::source_generator &src,
            const tagged_terminal<Tag, Term> &term,
            const backend::command_queue &queue, const std::string&/*prm_name*/,
            detail::kernel_generator_state_ptr state)
    {
        auto s = state->find("tag_pream");

        if (s == state->end()) {
            s = state->insert(std::make_pair(
                        std::string("tag_pream"),
                        boost::any(std::set<size_t>())
                        )).first;
        }

        auto &pos = boost::any_cast< std::set<size_t>& >(s->second);
        auto p = pos.find(Tag);

        if (p == pos.end()) {
            pos.insert(Tag);

            std::ostringstream prm_name;
            prm_name << "prm_tag_" << Tag;

            detail::output_terminal_preamble termpream(src, queue, prm_name.str(), state);
            boost::proto::eval(boost::proto::as_child(term.term), termpream);
        }
    }
};

template <size_t Tag, class Term>
struct kernel_param_declaration< tagged_terminal<Tag, Term> > {
    static void get(backend::source_generator &src,
            const tagged_terminal<Tag, Term> &term,
            const backend::command_queue &queue, const std::string&/*prm_name*/,
            detail::kernel_generator_state_ptr state)
    {
        auto s = state->find("tag_param");

        if (s == state->end()) {
            s = state->insert(std::make_pair(
                        std::string("tag_param"),
                        boost::any(std::set<size_t>())
                        )).first;
        }

        auto &pos = boost::any_cast< std::set<size_t>& >(s->second);
        auto p = pos.find(Tag);

        if (p == pos.end()) {
            pos.insert(Tag);

            std::ostringstream prm_name;
            prm_name << "prm_tag_" << Tag;

            detail::declare_expression_parameter declare(src, queue, prm_name.str(), state);
            detail::extract_terminals()(boost::proto::as_child(term.term),  declare);
        }
    }
};

template <size_t Tag, class Term>
struct local_terminal_init< tagged_terminal<Tag, Term> > {
    static void get(backend::source_generator &src,
            const tagged_terminal<Tag, Term> &term,
            const backend::command_queue &queue,
            const std::string&/*prm_name*/,
            detail::kernel_generator_state_ptr state)
    {
        auto s = state->find("tag_locinit");

        if (s == state->end()) {
            s = state->insert(std::make_pair(
                        std::string("tag_locinit"),
                        boost::any(std::set<size_t>())
                        )).first;
        }

        auto &pos = boost::any_cast< std::set<size_t>& >(s->second);
        auto p = pos.find(Tag);

        if (p == pos.end()) {
            pos.insert(Tag);

            std::ostringstream prm_name;
            prm_name << "prm_tag_" << Tag;

            detail::output_local_preamble init_ctx(src, queue, prm_name.str(), state);
            boost::proto::eval(boost::proto::as_child(term.term), init_ctx);
        }
    }
};

template <size_t Tag, class Term>
struct partial_vector_expr< tagged_terminal<Tag, Term> > {
    static void get(backend::source_generator &src,
            const tagged_terminal<Tag, Term> &term,
            const backend::command_queue &queue,
            const std::string&/*prm_name*/,
            detail::kernel_generator_state_ptr state)
    {
        std::ostringstream prm_name;
        prm_name << "prm_tag_" << Tag;

        detail::vector_expr_context expr_ctx(src, queue, prm_name.str(), state);
        boost::proto::eval(boost::proto::as_child(term.term), expr_ctx);
    }
};

template <size_t Tag, class Term>
struct kernel_arg_setter< tagged_terminal<Tag, Term> > {
    static void set(const tagged_terminal<Tag, Term> &term,
            backend::kernel &kernel, unsigned part, size_t index_offset,
            detail::kernel_generator_state_ptr state)
    {
        auto s = state->find("tag_args");

        if (s == state->end()) {
            s = state->insert(std::make_pair(
                        std::string("tag_args"),
                        boost::any(std::set<size_t>())
                        )).first;
        }

        auto &pos = boost::any_cast< std::set<size_t>& >(s->second);
        auto p = pos.find(Tag);

        if (p == pos.end()) {
            pos.insert(Tag);

            detail::set_expression_argument setarg(kernel, part, index_offset, state);
            detail::extract_terminals()( boost::proto::as_child(term.term),  setarg);
        }
    }
};

template <size_t Tag, class Term>
struct expression_properties< tagged_terminal<Tag, Term> > {
    static void get(const tagged_terminal<Tag, Term> &term,
            std::vector<backend::command_queue> &queue_list,
            std::vector<size_t> &partition,
            size_t &size
            )
    {
        detail::get_expression_properties prop;
        detail::extract_terminals()(boost::proto::as_child(term.term), prop);

        queue_list = prop.queue;
        partition  = prop.part;
        size       = prop.size;
    }
};

} // namespace traits

/// \endcond

/// Tags terminal with a unique (in a single expression) tag.
/**
 * By tagging terminals user guarantees that the terminals with same tags
 * actually refer to the same data. VexCL is able to use this information in
 * order to reduce number of kernel parameters and unnecessary global memory
 * I/O operations.
 *
 * Example:
 * \code
 * s = sum(tag<1>(x) * tag<1>(x) + tag<2>(y) * tag<2>(y));
 * \endcode
 */
template <size_t Tag, class Expr>
auto tag(const Expr& expr)
        -> const tagged_terminal<
                        Tag,
                        decltype(boost::proto::as_child<vector_domain>(expr))
                >
{
        static_assert(
                boost::proto::matches<
                        typename boost::proto::result_of::as_expr<Expr>::type,
                        boost::proto::terminal<boost::proto::_>
                >::value,
                "Tagging non-terminals is not allowed"
                );

    return tagged_terminal<
                Tag,
                decltype(boost::proto::as_child<vector_domain>(expr))
                >(boost::proto::as_child<vector_domain>(expr));
}

} //namespace vex
#endif<|MERGE_RESOLUTION|>--- conflicted
+++ resolved
@@ -58,25 +58,6 @@
     tagged_terminal(const Term &term) : term(term) {}
 
     // Expression assignments.
-<<<<<<< HEAD
-#define ASSIGNMENT(cop, op) \
-    template <class Expr> \
-    typename std::enable_if< \
-        boost::proto::matches< \
-            typename boost::proto::result_of::as_expr<Expr>::type, \
-            vector_expr_grammar \
-        >::value, \
-        const tagged_terminal& \
-    >::type \
-    operator cop(const Expr &expr) const { \
-        std::vector<cl::CommandQueue> queue; \
-        std::vector<size_t> part; \
-        size_t size; \
-        traits::get_expression_properties(*this, queue, part, size); \
-        detail::assign_expression<op>(*this, expr, queue, part); \
-        return *this; \
-    }
-=======
 #define ASSIGNMENT(cop, op)                                                    \
   template <class Expr>                                                        \
   typename std::enable_if<                                                     \
@@ -84,14 +65,13 @@
           typename boost::proto::result_of::as_expr<Expr>::type,               \
           vector_expr_grammar>::value,                                         \
       const tagged_terminal &>::type operator cop(const Expr & expr) const {   \
-    std::vector<backend::command_queue> queue;                                       \
+    std::vector<backend::command_queue> queue;                                 \
     std::vector<size_t> part;                                                  \
     size_t size;                                                               \
     traits::get_expression_properties(*this, queue, part, size);               \
     detail::assign_expression<op>(*this, expr, queue, part);                   \
     return *this;                                                              \
   }
->>>>>>> 95196b44
 
     ASSIGNMENT(=,   assign::SET)
     ASSIGNMENT(+=,  assign::ADD)
